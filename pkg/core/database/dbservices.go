--- conflicted
+++ resolved
@@ -120,11 +120,7 @@
 }
 
 // GetBlock will return the block from the received hash
-<<<<<<< HEAD
-func (bdb *BlockchainDB) GetBlock(hash []byte) (*payload.Block, error) {
-=======
 func (bdb *BlockchainDB) GetBlock(hash []byte) (*block.Block, error) {
->>>>>>> 7c3cd803
 	var err error
 
 	b := &block.Block{}
