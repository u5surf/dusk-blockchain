--- conflicted
+++ resolved
@@ -81,13 +81,9 @@
 		eventBus:        eventBus,
 		rpcBus:          rpcBus,
 		db:              db,
-<<<<<<< HEAD
 		committee:       c,
 		bidList:         &user.BidList{},
-		prevBlock:       *genesisBlock,
-=======
 		prevBlock:       *l.chainTip,
->>>>>>> ec59b54a
 		candidateChan:   candidateChan,
 		certificateChan: certificateChan,
 	}
@@ -311,13 +307,8 @@
 
 func (c *Chain) handleCandidateBlock(candidate block.Block) error {
 	// Ensure the candidate block satisfies all chain rules
-<<<<<<< HEAD
+	c.mu.RLock()
 	if err := verifiers.CheckBlock(c.db, c.prevBlock, c.committee, candidate); err != nil {
-=======
-
-	c.mu.RLock()
-	if err := verifiers.CheckBlock(c.db, c.prevBlock, candidate); err != nil {
->>>>>>> ec59b54a
 		log.Errorf("verifying the candidate block failed: %s", err.Error())
 		c.mu.RUnlock()
 		return err
