package mempool

import (
	"bytes"
	"errors"
	"math"
	"time"

	logger "github.com/sirupsen/logrus"
	"gitlab.dusk.network/dusk-core/dusk-go/pkg/config"
	cfg "gitlab.dusk.network/dusk-core/dusk-go/pkg/config"
	"gitlab.dusk.network/dusk-core/dusk-go/pkg/core/block"
	"gitlab.dusk.network/dusk-core/dusk-go/pkg/core/database"
	"gitlab.dusk.network/dusk-core/dusk-go/pkg/core/transactions"
	"gitlab.dusk.network/dusk-core/dusk-go/pkg/core/verifiers"
	"gitlab.dusk.network/dusk-core/dusk-go/pkg/crypto/merkletree"
	"gitlab.dusk.network/dusk-core/dusk-go/pkg/p2p/peer/peermsg"
	"gitlab.dusk.network/dusk-core/dusk-go/pkg/p2p/wire"
	"gitlab.dusk.network/dusk-core/dusk-go/pkg/p2p/wire/encoding"
	"gitlab.dusk.network/dusk-core/dusk-go/pkg/p2p/wire/protocol"
	"gitlab.dusk.network/dusk-core/dusk-go/pkg/p2p/wire/topics"
)

var log *logger.Entry = logger.WithFields(logger.Fields{"prefix": "mempool"})

const (
	consensusSeconds = 20
	maxPendingLen    = 1000
)

// Mempool is a storage for the chain transactions that are valid according to the
// current chain state and can be included in the next block.
type Mempool struct {

	// transactions emitted by RPC and Peer subsystems
	// pending to be verified before adding them to verified pool
	pending chan TxDesc

	// verified txs to be included in next block
	verified Pool

	// the collector to listen for new accepted blocks
	accepted Collector

	// used by tx verification procedure
	latestBlockTimestamp int64

	eventBus *wire.EventBus
	db       database.DB

	// the magic function that knows best what is valid chain Tx
	verifyTx func(tx transactions.Transaction) error
	quitChan chan struct{}
}

// checkTx is responsible to determine if a tx is valid or not
func (m *Mempool) checkTx(tx transactions.Transaction) error {

	// check if external verifyTx is provided
	if m.verifyTx != nil {
		return m.verifyTx(tx)
	}

	// retrieve read-only connection to the blockchain database
	if m.db == nil {
		drvr, err := database.From(cfg.Get().Database.Driver)
		if err != nil {
			panic(err)
		}

		db, err := drvr.Open(cfg.Get().Database.Dir, protocol.MagicFromConfig(), true)
		if err != nil {
			panic(err)
		}

		m.db = db
	}

	// run the default blockchain verifier
	approxBlockTime := uint64(consensusSeconds) + uint64(m.latestBlockTimestamp)
	return verifiers.CheckTx(m.db, 0, approxBlockTime, tx)
}

type Collector struct {
	blockChan chan block.Block
}

func (c *Collector) Collect(msg *bytes.Buffer) error {
	b := new(block.Block)
	if err := b.Decode(msg); err != nil {
		return err
	}

	c.blockChan <- *b
	return nil
}

// NewMempool instantiates and initializes node mempool
func NewMempool(eventBus *wire.EventBus, verifyTx func(tx transactions.Transaction) error) *Mempool {

	log.Infof("Create new instance")

	m := &Mempool{
		eventBus:             eventBus,
		latestBlockTimestamp: math.MinInt32,
		quitChan:             make(chan struct{})}

	if verifyTx != nil {
		m.verifyTx = verifyTx
	}

	m.verified = m.newPool()

	log.Infof("Running with pool type %s", config.Get().Mempool.PoolType)

	// topics.Tx will be published by RPC subsystem or Peer subsystem (deserialized from gossip msg)
	m.pending = make(chan TxDesc, maxPendingLen)
	go wire.NewTopicListener(m.eventBus, m, string(topics.Tx)).Accept()

	// topics.AcceptedBlock will be published by Chain subsystem when new block is accepted into blockchain
	m.accepted.blockChan = make(chan block.Block)
	go wire.NewTopicListener(m.eventBus, &m.accepted, string(topics.AcceptedBlock)).Accept()

	return m
}

// Run spawns the mempool lifecycle routine. The whole mempool cycle is around
// getting input from the outside world (from input channels) and provide the
// actual list of the verified txs (onto output channel).
//
// All operations are always executed in a single go-routine so no
// protection-by-mutex needed
func (m *Mempool) Run() {

	go func() {
		for {
			select {
			case r := <-wire.GetMempoolTxsChan:
				m.onGetMempoolTxs(r)
			// Mempool input channels
			case b := <-m.accepted.blockChan:
				m.onAcceptedBlock(b)
			case tx := <-m.pending:
				m.onPendingTx(tx)
			case <-time.After(30 * time.Second):
				m.onIdle()
			// Mempool terminating
			case <-m.quitChan:
				return
			}
		}
	}()

}

// onPendingTx ensures all transaction rules are satisfied before adding the tx
// into the verified pool
func (m *Mempool) onPendingTx(t TxDesc) {

	// stats to log
	log.Tracef("Stats: pending txs count %d", len(m.pending))

	txID, err := t.tx.CalculateHash()
	if err != nil {
		log.Tracef("Tx CalculateHash failed with error: %s", err.Error())
		return
	}

	if t.tx.Type() == transactions.CoinbaseType {
		// coinbase tx should be built by block generator only
		log.Warnf("Coinbase tx not allowed")
		return
	}

	// expect it is not already a verified tx
	if m.verified.Contains(txID) {
		log.Warnf("Duplicated tx")
		return
	}

	// expect it is not already spent from mempool verified txs
	if err := m.checkTXDoubleSpent(t.tx); err != nil {
		log.Warn(err.Error())
		return
	}

	// execute tx verification procedure
	if err := m.checkTx(t.tx); err != nil {
		log.Errorf("Tx verification error: %v", err)
		return
	}

	// if consumer's verification passes, mark it as verified
	t.verified = time.Now()

	// we've got a valid transaction pushed
	if err := m.verified.Put(t); err != nil {
		log.Error(err.Error())
		return
	}

	// advertise the hash of the verified Tx to the P2P network
	if err := m.advertiseTx(txID); err != nil {
		log.Error(err.Error())
		return
	}
<<<<<<< HEAD
=======

	m.eventBus.Stream(string(topics.Gossip), buffer)
>>>>>>> 3fd18a98
}

func (m *Mempool) onAcceptedBlock(b block.Block) {
	m.latestBlockTimestamp = b.Header.Timestamp
	m.removeAccepted(b)
}

// removeAccepted to clean up all txs from the mempool that have been already
// added to the chain.
//
// Instead of doing a full DB scan, here we rely on the latest accepted block to
// update.
//
// The passed block is supposed to be the last one accepted. That said, it must
// contain a valid TxRoot.
func (m *Mempool) removeAccepted(b block.Block) {

	log.Infof("New verified block with %d txs being processed", len(b.Txs))

	if m.verified.Len() == 0 {
		// No txs accepted then no cleanup needed
		return
	}

	payloads := make([]merkletree.Payload, len(b.Txs))
	for i, tx := range b.Txs {
		payloads[i] = tx.(merkletree.Payload)
	}

	tree, err := merkletree.NewTree(payloads)

	if err == nil && tree != nil {

		if !bytes.Equal(tree.MerkleRoot, b.Header.TxRoot) {
			log.Error("The accepted block seems to have invalid TxRoot")
			return
		}

		s := m.newPool()
		// Check if mempool verified tx is part of merkle tree of this block
		// if not, then keep it in the mempool for the next block
		err = m.verified.Range(func(k key, t TxDesc) error {
			if r, _ := tree.VerifyContent(t.tx); !r {
				if err := s.Put(t); err != nil {
					return err
				}
			}
			return nil
		})

		if err != nil {
			log.Error(err.Error())
		}

		m.verified = s
	}
}

func (m *Mempool) onIdle() {

	// stats to log
	log.Infof("stats: verified %d txs, mem %.5f MB", m.verified.Len(), m.verified.Size())

	// trigger alarms/notifications in case of abnormal state

	// trigger alarms on too much txs memory allocated
	if m.verified.Size() > float64(config.Get().Mempool.MaxSizeMB) {
		log.Errorf("Mempool is full")
	}

	// TODO: Get rid of stuck/expired transactions

	// TODO: Check periodically the oldest txs if somehow were accepted into the
	// blockchain but were not removed from mempool verified list.
	/*()
	err = c.db.View(func(t database.Transaction) error {
		_, _, _, err := t.FetchBlockTxByHash(txID)
		return err
	})
	*/
}

func (m *Mempool) newPool() Pool {

	preallocTxs := config.Get().Mempool.PreallocTxs

	var p Pool
	switch config.Get().Mempool.PoolType {
	case "hashmap":
		p = &HashMap{Capacity: preallocTxs}
	case "syncpool":
		panic("syncpool not supported")
	default:
		p = &HashMap{Capacity: preallocTxs}
	}

	return p
}

// Collect process the emitted transactions.
// Fast-processing and simple impl to avoid locking here.
// NB This is always run in a different than main mempool routine
func (m *Mempool) Collect(message *bytes.Buffer) error {

	txs, err := transactions.FromReader(message, 1)
	if err != nil {
		return err
	}

	m.pending <- TxDesc{tx: txs[0], received: time.Now()}

	return nil
}

// onGetMempoolTxs retrieves current state of the mempool of the verified but
// still unaccepted txs
func (m Mempool) onGetMempoolTxs(r wire.Req) {

	// Read inputs
	var filterTxID []byte
	_, err := r.Params.Read(filterTxID)
	if err != nil {
		r.ErrChan <- err
		return
	}

	outputTxs := make([]transactions.Transaction, 0)

	// TODO: When filterTxID is empty, mempool returns the available verified
	// txs. Once the limit of transactions space in a block is determined,
	// mempool should prioritize transactions by fee
	err = m.verified.Range(func(k key, t TxDesc) error {

		txID, err := t.tx.CalculateHash()
		if err != nil {
			return nil
		}

		// Apply TxID Filter
		if len(filterTxID) > 0 {
			if !bytes.Equal(filterTxID, txID) {
				return nil
			}
		}

		outputTxs = append(outputTxs, t.tx)

		return nil
	})

	if err != nil {
		r.ErrChan <- err
		return
	}

	// marshal Txs
	w := new(bytes.Buffer)
	lTxs := uint64(len(outputTxs))
	if err := encoding.WriteVarInt(w, lTxs); err != nil {
		r.ErrChan <- err
		return
	}

	for _, tx := range outputTxs {
		if err := tx.Encode(w); err != nil {
			r.ErrChan <- err
			return
		}
	}

	r.RespChan <- *w
}

// checkTXDoubleSpent differs from verifiers.checkTXDoubleSpent as it executes
// all checks against mempool verified txs but not blockchain db.
func (m *Mempool) checkTXDoubleSpent(tx transactions.Transaction) error {

	for _, input := range tx.StandardTX().Inputs {
		exists := m.verified.ContainsKeyImage(input.KeyImage)
		if exists {
			return errors.New("tx already spent")
		}
	}

	return nil
}

// Quit makes mempool main loop to terminate
func (m *Mempool) Quit() {
	m.quitChan <- struct{}{}
}

// Send Inventory message to all peers
func (m *Mempool) advertiseTx(txID []byte) error {

	msg := &peermsg.Inv{}
	msg.AddItem(peermsg.InvTypeMempoolTx, txID)

	buf := new(bytes.Buffer)
	if err := msg.Encode(buf); err != nil {
		panic(err)
	}

	withTopic, err := wire.AddTopic(buf, topics.Inv)
	if err != nil {
		return err
	}

	m.eventBus.Publish(string(topics.Gossip), withTopic)
	return nil
}<|MERGE_RESOLUTION|>--- conflicted
+++ resolved
@@ -2,6 +2,7 @@
 
 import (
 	"bytes"
+	"encoding/hex"
 	"errors"
 	"math"
 	"time"
@@ -98,7 +99,7 @@
 // NewMempool instantiates and initializes node mempool
 func NewMempool(eventBus *wire.EventBus, verifyTx func(tx transactions.Transaction) error) *Mempool {
 
-	log.Infof("Create new instance")
+	log.Infof("create new instance")
 
 	m := &Mempool{
 		eventBus:             eventBus,
@@ -111,7 +112,7 @@
 
 	m.verified = m.newPool()
 
-	log.Infof("Running with pool type %s", config.Get().Mempool.PoolType)
+	log.Infof("running with pool type %s", config.Get().Mempool.PoolType)
 
 	// topics.Tx will be published by RPC subsystem or Peer subsystem (deserialized from gossip msg)
 	m.pending = make(chan TxDesc, maxPendingLen)
@@ -142,7 +143,7 @@
 				m.onAcceptedBlock(b)
 			case tx := <-m.pending:
 				m.onPendingTx(tx)
-			case <-time.After(30 * time.Second):
+			case <-time.After(2 * time.Second):
 				m.onIdle()
 			// Mempool terminating
 			case <-m.quitChan:
@@ -158,35 +159,37 @@
 func (m *Mempool) onPendingTx(t TxDesc) {
 
 	// stats to log
-	log.Tracef("Stats: pending txs count %d", len(m.pending))
+	log.Tracef("pending txs count %d", len(m.pending))
 
 	txID, err := t.tx.CalculateHash()
 	if err != nil {
-		log.Tracef("Tx CalculateHash failed with error: %s", err.Error())
-		return
-	}
+		log.Tracef("calculate tx hash failed: %s", err.Error())
+		return
+	}
+
+	log := logEntry("tx", toHex(txID[:]))
 
 	if t.tx.Type() == transactions.CoinbaseType {
 		// coinbase tx should be built by block generator only
-		log.Warnf("Coinbase tx not allowed")
+		log.Warnf("coinbase tx not allowed")
 		return
 	}
 
 	// expect it is not already a verified tx
 	if m.verified.Contains(txID) {
-		log.Warnf("Duplicated tx")
+		log.Warnf("already exists")
 		return
 	}
 
 	// expect it is not already spent from mempool verified txs
 	if err := m.checkTXDoubleSpent(t.tx); err != nil {
-		log.Warn(err.Error())
+		log.Warnf("double-spending: %v", err)
 		return
 	}
 
 	// execute tx verification procedure
 	if err := m.checkTx(t.tx); err != nil {
-		log.Errorf("Tx verification error: %v", err)
+		log.Errorf("verification: %v", err)
 		return
 	}
 
@@ -195,20 +198,15 @@
 
 	// we've got a valid transaction pushed
 	if err := m.verified.Put(t); err != nil {
-		log.Error(err.Error())
+		log.Errorf("store: %v", err)
 		return
 	}
 
 	// advertise the hash of the verified Tx to the P2P network
 	if err := m.advertiseTx(txID); err != nil {
-		log.Error(err.Error())
-		return
-	}
-<<<<<<< HEAD
-=======
-
-	m.eventBus.Stream(string(topics.Gossip), buffer)
->>>>>>> 3fd18a98
+		log.Errorf("advertise: %v", err)
+		return
+	}
 }
 
 func (m *Mempool) onAcceptedBlock(b block.Block) {
@@ -226,7 +224,7 @@
 // contain a valid TxRoot.
 func (m *Mempool) removeAccepted(b block.Block) {
 
-	log.Infof("New verified block with %d txs being processed", len(b.Txs))
+	log.Infof("processing an accepted block with %d txs", len(b.Txs))
 
 	if m.verified.Len() == 0 {
 		// No txs accepted then no cleanup needed
@@ -243,7 +241,7 @@
 	if err == nil && tree != nil {
 
 		if !bytes.Equal(tree.MerkleRoot, b.Header.TxRoot) {
-			log.Error("The accepted block seems to have invalid TxRoot")
+			log.Error("the accepted block seems to have invalid txroot")
 			return
 		}
 
@@ -265,18 +263,31 @@
 
 		m.verified = s
 	}
+
+	log.Infof("processing completed")
 }
 
 func (m *Mempool) onIdle() {
 
 	// stats to log
-	log.Infof("stats: verified %d txs, mem %.5f MB", m.verified.Len(), m.verified.Size())
+	log.Infof("verified %d transactions, overall size %.5f MB", m.verified.Len(), m.verified.Size())
 
 	// trigger alarms/notifications in case of abnormal state
 
 	// trigger alarms on too much txs memory allocated
 	if m.verified.Size() > float64(config.Get().Mempool.MaxSizeMB) {
-		log.Errorf("Mempool is full")
+		log.Errorf("mempool is full")
+	}
+
+	if log.Logger.Level == logger.TraceLevel {
+		// print all txs
+		var counter int
+		log.Tracef("list of the verified txs")
+		_ = m.verified.Range(func(k key, t TxDesc) error {
+			log.Tracef("tx: %s", toHex(k[:]))
+			counter++
+			return nil
+		})
 	}
 
 	// TODO: Get rid of stuck/expired transactions
@@ -328,33 +339,24 @@
 func (m Mempool) onGetMempoolTxs(r wire.Req) {
 
 	// Read inputs
-	var filterTxID []byte
-	_, err := r.Params.Read(filterTxID)
-	if err != nil {
-		r.ErrChan <- err
-		return
-	}
+	filterTxID := r.Params.Bytes()
 
 	outputTxs := make([]transactions.Transaction, 0)
 
-	// TODO: When filterTxID is empty, mempool returns the available verified
+	// TODO: When filterTxID is empty, mempool returns the all verified
 	// txs. Once the limit of transactions space in a block is determined,
 	// mempool should prioritize transactions by fee
-	err = m.verified.Range(func(k key, t TxDesc) error {
-
-		txID, err := t.tx.CalculateHash()
-		if err != nil {
-			return nil
-		}
-
-		// Apply TxID Filter
+	err := m.verified.Range(func(k key, t TxDesc) error {
 		if len(filterTxID) > 0 {
-			if !bytes.Equal(filterTxID, txID) {
+			if bytes.Equal(filterTxID, k[:]) {
+				// tx found
+				outputTxs = append(outputTxs, t.tx)
 				return nil
 			}
-		}
-
-		outputTxs = append(outputTxs, t.tx)
+		} else {
+			// Non-filter scan
+			outputTxs = append(outputTxs, t.tx)
+		}
 
 		return nil
 	})
@@ -417,6 +419,25 @@
 		return err
 	}
 
-	m.eventBus.Publish(string(topics.Gossip), withTopic)
+	m.eventBus.Stream(string(topics.Gossip), withTopic)
 	return nil
+}
+
+func toHex(id []byte) string {
+	enc := hex.EncodeToString(id[:])
+	if len(enc) >= 16 {
+		return enc[0:16]
+	}
+	return enc
+}
+
+func logEntry(key, val string) *logger.Entry {
+	fields := logger.Fields{}
+	// copy default fields
+	for key, value := range log.Data {
+		fields[key] = value
+	}
+
+	fields[key] = val
+	return logger.WithFields(fields)
 }