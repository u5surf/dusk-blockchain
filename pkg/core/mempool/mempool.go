package mempool

import (
	"bytes"
	"encoding/hex"
	"errors"
	"math"
	"time"

	logger "github.com/sirupsen/logrus"
	"gitlab.dusk.network/dusk-core/dusk-go/pkg/config"
	cfg "gitlab.dusk.network/dusk-core/dusk-go/pkg/config"
	"gitlab.dusk.network/dusk-core/dusk-go/pkg/core/block"
	"gitlab.dusk.network/dusk-core/dusk-go/pkg/core/database"
	"gitlab.dusk.network/dusk-core/dusk-go/pkg/core/transactions"
	"gitlab.dusk.network/dusk-core/dusk-go/pkg/core/verifiers"
	"gitlab.dusk.network/dusk-core/dusk-go/pkg/crypto/merkletree"
	"gitlab.dusk.network/dusk-core/dusk-go/pkg/p2p/peer/peermsg"
	"gitlab.dusk.network/dusk-core/dusk-go/pkg/p2p/wire"
	"gitlab.dusk.network/dusk-core/dusk-go/pkg/p2p/wire/encoding"
	"gitlab.dusk.network/dusk-core/dusk-go/pkg/p2p/wire/protocol"
	"gitlab.dusk.network/dusk-core/dusk-go/pkg/p2p/wire/topics"
)

var log *logger.Entry = logger.WithFields(logger.Fields{"prefix": "mempool"})

const (
	consensusSeconds = 20
	maxPendingLen    = 1000
)

// Mempool is a storage for the chain transactions that are valid according to the
// current chain state and can be included in the next block.
type Mempool struct {

	// transactions emitted by RPC and Peer subsystems
	// pending to be verified before adding them to verified pool
	pending chan TxDesc

	// verified txs to be included in next block
	verified Pool

	// the collector to listen for new accepted blocks
	accepted Collector

	// used by tx verification procedure
	latestBlockTimestamp int64

	eventBus *wire.EventBus
	db       database.DB

	// the magic function that knows best what is valid chain Tx
	verifyTx func(tx transactions.Transaction) error
	quitChan chan struct{}
}

// checkTx is responsible to determine if a tx is valid or not
func (m *Mempool) checkTx(tx transactions.Transaction) error {

	// check if external verifyTx is provided
	if m.verifyTx != nil {
		return m.verifyTx(tx)
	}

	// retrieve read-only connection to the blockchain database
	if m.db == nil {
		drvr, err := database.From(cfg.Get().Database.Driver)
		if err != nil {
			panic(err)
		}

		db, err := drvr.Open(cfg.Get().Database.Dir, protocol.MagicFromConfig(), true)
		if err != nil {
			panic(err)
		}

		m.db = db
	}

	// run the default blockchain verifier
	approxBlockTime := uint64(consensusSeconds) + uint64(m.latestBlockTimestamp)
	return verifiers.CheckTx(m.db, 0, approxBlockTime, tx)
}

type Collector struct {
	blockChan chan block.Block
}

func (c *Collector) Collect(msg *bytes.Buffer) error {
	b := block.NewBlock()
	if err := b.Decode(msg); err != nil {
		return err
	}

	c.blockChan <- *b
	return nil
}

// NewMempool instantiates and initializes node mempool
func NewMempool(eventBus *wire.EventBus, verifyTx func(tx transactions.Transaction) error) *Mempool {

	log.Infof("create new instance")

	m := &Mempool{
		eventBus:             eventBus,
		latestBlockTimestamp: math.MinInt32,
		quitChan:             make(chan struct{})}

	if verifyTx != nil {
		m.verifyTx = verifyTx
	}

	m.verified = m.newPool()

	log.Infof("running with pool type %s", config.Get().Mempool.PoolType)

	// topics.Tx will be published by RPC subsystem or Peer subsystem (deserialized from gossip msg)
	m.pending = make(chan TxDesc, maxPendingLen)
	go wire.NewTopicListener(m.eventBus, m, string(topics.Tx)).Accept()

	// topics.AcceptedBlock will be published by Chain subsystem when new block is accepted into blockchain
	m.accepted.blockChan = make(chan block.Block)
	go wire.NewTopicListener(m.eventBus, &m.accepted, string(topics.AcceptedBlock)).Accept()

	return m
}

// Run spawns the mempool lifecycle routine. The whole mempool cycle is around
// getting input from the outside world (from input channels) and provide the
// actual list of the verified txs (onto output channel).
//
// All operations are always executed in a single go-routine so no
// protection-by-mutex needed
func (m *Mempool) Run() {
	go func() {
		for {
			select {
			case r := <-wire.GetMempoolTxsChan:
				m.onGetMempoolTxs(r)
			// Mempool input channels
			case b := <-m.accepted.blockChan:
				m.onAcceptedBlock(b)
			case tx := <-m.pending:
				m.onPendingTx(tx)
<<<<<<< HEAD
			case <-time.After(10 * time.Second):
=======
			case <-time.After(20 * time.Second):
>>>>>>> f4d52081
				m.onIdle()
			// Mempool terminating
			case <-m.quitChan:
				return
			}
		}
	}()
}

// onPendingTx ensures all transaction rules are satisfied before adding the tx
// into the verified pool
func (m *Mempool) onPendingTx(t TxDesc) {
	// stats to log
	log.Tracef("pending txs count %d", len(m.pending))

	txID, err := t.tx.CalculateHash()
	if err != nil {
		log.Tracef("calculate tx hash failed: %s", err.Error())
		return
	}

	log := logEntry("tx", toHex(txID[:]))

	if t.tx.Type() == transactions.CoinbaseType {
		// coinbase tx should be built by block generator only
		log.Warnf("coinbase tx not allowed")
		return
	}

	// expect it is not already a verified tx
	if m.verified.Contains(txID) {
		log.Warnf("already exists")
		return
	}

	// expect it is not already spent from mempool verified txs
	if err := m.checkTXDoubleSpent(t.tx); err != nil {
		log.Warnf("double-spending: %v", err)
		return
	}

	// execute tx verification procedure
	if err := m.checkTx(t.tx); err != nil {
		log.Errorf("verification: %v", err)
		return
	}

	// if consumer's verification passes, mark it as verified
	t.verified = time.Now()

	// we've got a valid transaction pushed
	if err := m.verified.Put(t); err != nil {
		log.Errorf("store: %v", err)
		return
	}

	// advertise the hash of the verified Tx to the P2P network
	if err := m.advertiseTx(txID); err != nil {
		log.Errorf("advertise: %v", err)
		return
	}
}

func (m *Mempool) onAcceptedBlock(b block.Block) {
	m.latestBlockTimestamp = b.Header.Timestamp
	m.removeAccepted(b)
}

// removeAccepted to clean up all txs from the mempool that have been already
// added to the chain.
//
// Instead of doing a full DB scan, here we rely on the latest accepted block to
// update.
//
// The passed block is supposed to be the last one accepted. That said, it must
// contain a valid TxRoot.
func (m *Mempool) removeAccepted(b block.Block) {

	log.Infof("processing an accepted block with %d txs", len(b.Txs))

	if m.verified.Len() == 0 {
		// No txs accepted then no cleanup needed
		return
	}

	payloads := make([]merkletree.Payload, len(b.Txs))
	for i, tx := range b.Txs {
		payloads[i] = tx.(merkletree.Payload)
	}

	tree, err := merkletree.NewTree(payloads)

	if err == nil && tree != nil {

		if !bytes.Equal(tree.MerkleRoot, b.Header.TxRoot) {
			log.Error("the accepted block seems to have invalid txroot")
			return
		}

		s := m.newPool()
		// Check if mempool verified tx is part of merkle tree of this block
		// if not, then keep it in the mempool for the next block
		err = m.verified.Range(func(k key, t TxDesc) error {
			if r, _ := tree.VerifyContent(t.tx); !r {
				if err := s.Put(t); err != nil {
					return err
				}
			}
			return nil
		})

		if err != nil {
			log.Error(err.Error())
		}

		m.verified = s
	}

	log.Infof("processing completed")
}

func (m *Mempool) onIdle() {

	// stats to log
	log.Infof("verified %d transactions, overall size %.5f MB", m.verified.Len(), m.verified.Size())

	// trigger alarms/notifications in case of abnormal state

	// trigger alarms on too much txs memory allocated
	if m.verified.Size() > float64(config.Get().Mempool.MaxSizeMB) {
		log.Errorf("mempool is full")
	}

	if log.Logger.Level == logger.TraceLevel {
		// print all txs
		var counter int
		log.Tracef("list of the verified txs")
		_ = m.verified.Range(func(k key, t TxDesc) error {
			log.Tracef("tx: %s", toHex(k[:]))
			counter++
			return nil
		})
	}

	// TODO: Get rid of stuck/expired transactions

	// TODO: Check periodically the oldest txs if somehow were accepted into the
	// blockchain but were not removed from mempool verified list.
	/*()
	err = c.db.View(func(t database.Transaction) error {
		_, _, _, err := t.FetchBlockTxByHash(txID)
		return err
	})
	*/
}

func (m *Mempool) newPool() Pool {

	preallocTxs := config.Get().Mempool.PreallocTxs

	var p Pool
	switch config.Get().Mempool.PoolType {
	case "hashmap":
		p = &HashMap{Capacity: preallocTxs}
	case "syncpool":
		panic("syncpool not supported")
	default:
		p = &HashMap{Capacity: preallocTxs}
	}

	return p
}

// Collect process the emitted transactions.
// Fast-processing and simple impl to avoid locking here.
// NB This is always run in a different than main mempool routine
func (m *Mempool) Collect(message *bytes.Buffer) error {

	txs, err := transactions.FromReader(message, 1)
	if err != nil {
		return err
	}

	m.pending <- TxDesc{tx: txs[0], received: time.Now()}

	return nil
}

// onGetMempoolTxs retrieves current state of the mempool of the verified but
// still unaccepted txs
func (m Mempool) onGetMempoolTxs(r wire.Req) {

	// Read inputs
	filterTxID := r.Params.Bytes()

	outputTxs := make([]transactions.Transaction, 0)

	// TODO: When filterTxID is empty, mempool returns the all verified
	// txs. Once the limit of transactions space in a block is determined,
	// mempool should prioritize transactions by fee
	err := m.verified.Range(func(k key, t TxDesc) error {
		if len(filterTxID) > 0 {
			if bytes.Equal(filterTxID, k[:]) {
				// tx found
				outputTxs = append(outputTxs, t.tx)
				return nil
			}
		} else {
			// Non-filter scan
			outputTxs = append(outputTxs, t.tx)
		}

		return nil
	})

	if err != nil {
		r.ErrChan <- err
		return
	}

	// marshal Txs
	w := new(bytes.Buffer)
	lTxs := uint64(len(outputTxs))
	if err := encoding.WriteVarInt(w, lTxs); err != nil {
		r.ErrChan <- err
		return
	}

	for _, tx := range outputTxs {
		if err := tx.Encode(w); err != nil {
			r.ErrChan <- err
			return
		}
	}

	r.RespChan <- *w
}

// checkTXDoubleSpent differs from verifiers.checkTXDoubleSpent as it executes
// all checks against mempool verified txs but not blockchain db.
func (m *Mempool) checkTXDoubleSpent(tx transactions.Transaction) error {

	for _, input := range tx.StandardTX().Inputs {
		exists := m.verified.ContainsKeyImage(input.KeyImage)
		if exists {
			return errors.New("tx already spent")
		}
	}

	return nil
}

// Quit makes mempool main loop to terminate
func (m *Mempool) Quit() {
	m.quitChan <- struct{}{}
}

// Send Inventory message to all peers
func (m *Mempool) advertiseTx(txID []byte) error {

	msg := &peermsg.Inv{}
	msg.AddItem(peermsg.InvTypeMempoolTx, txID)

	buf := new(bytes.Buffer)
	if err := msg.Encode(buf); err != nil {
		panic(err)
	}

	withTopic, err := wire.AddTopic(buf, topics.Inv)
	if err != nil {
		return err
	}

	m.eventBus.Stream(string(topics.Gossip), withTopic)
	return nil
}

func toHex(id []byte) string {
	enc := hex.EncodeToString(id[:])
	if len(enc) >= 16 {
		return enc[0:16]
	}
	return enc
}

func logEntry(key, val string) *logger.Entry {
	fields := logger.Fields{}
	// copy default fields
	for key, value := range log.Data {
		fields[key] = value
	}

	fields[key] = val
	return logger.WithFields(fields)
}<|MERGE_RESOLUTION|>--- conflicted
+++ resolved
@@ -142,11 +142,7 @@
 				m.onAcceptedBlock(b)
 			case tx := <-m.pending:
 				m.onPendingTx(tx)
-<<<<<<< HEAD
-			case <-time.After(10 * time.Second):
-=======
 			case <-time.After(20 * time.Second):
->>>>>>> f4d52081
 				m.onIdle()
 			// Mempool terminating
 			case <-m.quitChan:
