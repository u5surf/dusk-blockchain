package msg

import (
	"bytes"
	"encoding/hex"
	"errors"
	"fmt"

	"gitlab.dusk.network/dusk-core/dusk-go/pkg/core/consensus/sortition"
	"gitlab.dusk.network/dusk-core/dusk-go/pkg/core/consensus/user"

	"gitlab.dusk.network/dusk-core/dusk-go/pkg/util/nativeutils/prerror"

	"gitlab.dusk.network/dusk-core/dusk-go/pkg/p2p/wire/payload"
	"gitlab.dusk.network/dusk-core/dusk-go/pkg/p2p/wire/payload/consensusmsg"
)

// Process is a top-level message processing function for the consensus.
func Process(ctx *user.Context, msg *payload.MsgConsensus) *prerror.PrError {
	// Verify Ed25519 signature
	edMsg := new(bytes.Buffer)
	if err := msg.EncodeSignable(edMsg); err != nil {
		return prerror.New(prerror.High, err)
	}

	if !ctx.EDVerify(msg.PubKey, edMsg.Bytes(), msg.Signature) {
		return prerror.New(prerror.Low, errors.New("ed25519 verification failed"))
	}

	// Version check
	if ctx.Version != msg.Version {
		return prerror.New(prerror.Low, errors.New("version mismatch"))
	}

	// Check if we're on the same round
<<<<<<< HEAD
	if ctx.Round != msg.Round {
		return prerror.New(prerror.Low, errors.New("round mismatch"))
=======
	if ctx.Round > msg.Round {
		return prerror.New(prerror.Low, errors.New("round mismatch"))
	}

	if ctx.Round < msg.Round || ctx.Step < msg.Step {
		if ctx.Queue[msg.Round] == nil {
			ctx.Queue[msg.Round] = make(map[uint8][]*payload.MsgConsensus)
		}

		ctx.Queue[msg.Round][msg.Step] = append(ctx.Queue[msg.Round][msg.Step], msg)
		return nil
	}

	// Check if we're on the same chain
	if !bytes.Equal(msg.PrevBlockHash, ctx.LastHeader.Hash) {
		return prerror.New(prerror.Low, errors.New("voter is on a different chain"))
	}

	// Recursively process the contents of ctx.todo here, before moving on.
	if len(ctx.Queue[ctx.Round][ctx.Step]) > 0 {
		// Remove element from queue, to prevent infinite loops
		var m *payload.MsgConsensus
		m = ctx.Queue[ctx.Round][ctx.Step][0]
		ctx.Queue[ctx.Round][ctx.Step] = ctx.Queue[ctx.Round][ctx.Step][1:]
		if err := Process(ctx, m); err != nil {
			return err
		}
>>>>>>> 5ed1496f
	}

	// Check if we're on the same chain
	if !bytes.Equal(msg.PrevBlockHash, ctx.LastHeader.Hash) {
		return prerror.New(prerror.Low, errors.New("voter is on a different chain"))
	}

	// Proceed to more specific checks
	return verifyPayload(ctx, msg)
}

// Lower-level message processing function. This function determines the payload type,
// applies the proper verification functions, and then sends it off to the appropriate channel.
func verifyPayload(ctx *user.Context, msg *payload.MsgConsensus) *prerror.PrError {
	switch msg.Payload.Type() {
	case consensusmsg.CandidateScoreID:
		// TODO: add actual verification code for score messages
		ctx.CandidateScoreChan <- msg
		return nil
	case consensusmsg.CandidateID:
		// Block was already verified upon reception, so we don't do anything else here.
		ctx.CandidateChan <- msg
		return nil
	case consensusmsg.BlockReductionID:
		// Check if we're on the same step
		if ctx.Step > msg.Step {
			return prerror.New(prerror.Low, errors.New("step mismatch"))
		}

		// Verify sortition
		votes := sortition.Verify(ctx.CurrentCommittee, msg.PubKey)
		if votes == 0 {
<<<<<<< HEAD
			return prerror.New(prerror.Low, errors.New("node is not included in current committee"))
		}

		pl := msg.Payload.(*consensusmsg.Reduction)
=======
			return prerror.New(prerror.Low, errors.New("node is not included in committee"))
		}

		pl := msg.Payload.(*consensusmsg.BlockReduction)
>>>>>>> 5ed1496f
		if !verifyBLSKey(ctx, msg.PubKey, pl.PubKeyBLS) {
			return prerror.New(prerror.Low, errors.New("BLS key mismatch"))
		}

<<<<<<< HEAD
		if err := verifyReduction(ctx, pl); err != nil {
			return err
		}

		ctx.ReductionChan <- msg
		return nil
	case consensusmsg.SetAgreementID:
		// Check what step this agreement message is from, and reconstruct the committee
		// for that step.
		committee, err := sortition.CreateCommittee(ctx.Round, ctx.W, msg.Step,
			uint8(len(ctx.CurrentCommittee)), ctx.Committee, ctx.NodeWeights)
		if err != nil {
			return prerror.New(prerror.High, err)
=======
		if err := verifyBlockReduction(ctx, pl); err != nil {
			return err
>>>>>>> 5ed1496f
		}

		ctx.BlockReductionChan <- msg
		return nil
	case consensusmsg.BlockAgreementID:
		// Verify sortition
		if err := verifySortition(ctx, msg); err != nil {
			return err
		}

		pl := msg.Payload.(*consensusmsg.BlockAgreement)
		if err := verifyVoteSet(ctx, pl.VoteSet, pl.BlockHash, msg.Step); err != nil {
			return err
		}

		ctx.BlockAgreementChan <- msg
		return nil
	case consensusmsg.SigSetCandidateID:
		pl := msg.Payload.(*consensusmsg.SigSetCandidate)
		if err := verifySigSetCandidate(ctx, pl, msg.Step); err != nil {
			return err
		}

		ctx.SigSetCandidateChan <- msg
		return nil
<<<<<<< HEAD
	case consensusmsg.SigSetVoteID:
		// Check if we're on the same step
		if ctx.Step != msg.Step {
			return prerror.New(prerror.Low, errors.New("step mismatch"))
		}

		// Check if this node is eligible to vote
=======
	case consensusmsg.SigSetReductionID:
		// Check if we're on the same step
		if ctx.Step > msg.Step {
			return prerror.New(prerror.Low, errors.New("step mismatch"))
		}

		// Verify sortition
>>>>>>> 5ed1496f
		votes := sortition.Verify(ctx.CurrentCommittee, msg.PubKey)
		if votes == 0 {
			return prerror.New(prerror.Low, errors.New("node is not included in committee"))
		}

		pl := msg.Payload.(*consensusmsg.SigSetReduction)
		if !verifyBLSKey(ctx, msg.PubKey, pl.PubKeyBLS) {
			return prerror.New(prerror.Low, errors.New("BLS key mismatch"))
		}

		if err := verifySigSetReduction(ctx, pl); err != nil {
			return err
		}

		ctx.SigSetReductionChan <- msg
		return nil
	case consensusmsg.SigSetAgreementID:
		// Verify sortition
		if err := verifySortition(ctx, msg); err != nil {
			return err
		}

		pl := msg.Payload.(*consensusmsg.SigSetAgreement)

		// We discard any deviating block hashes after the block reduction phase
		if !bytes.Equal(pl.BlockHash, ctx.BlockHash) {
			return prerror.New(prerror.Low, errors.New("wrong block hash"))
		}

		if err := verifyVoteSet(ctx, pl.VoteSet, pl.SetHash, msg.Step); err != nil {
			return err
		}

		ctx.BlockAgreementChan <- msg
		return nil
	default:
		return prerror.New(prerror.Low, fmt.Errorf("consensus: consensus payload has unrecognized ID %v",
			msg.Payload.Type()))
	}
}

func verifyBLSKey(ctx *user.Context, pubKeyEd, pubKeyBls []byte) bool {
	pk := hex.EncodeToString(pubKeyBls)
	return bytes.Equal(ctx.NodeBLS[pk], pubKeyEd)
}

<<<<<<< HEAD
func verifyReduction(ctx *user.Context, pl *consensusmsg.Reduction) *prerror.PrError {
=======
func verifySortition(ctx *user.Context, msg *payload.MsgConsensus) *prerror.PrError {
	// Check what step this message is from, and reconstruct the committee
	// for that step.
	committee, err := sortition.CreateCommittee(ctx.Round, ctx.W, msg.Step,
		uint8(len(ctx.CurrentCommittee)), ctx.Committee, ctx.NodeWeights)
	if err != nil {
		return prerror.New(prerror.High, err)
	}

	// Check if this node is eligible to vote in this step
	votes := sortition.Verify(committee, msg.PubKey)
	if votes == 0 {
		return prerror.New(prerror.Low, errors.New("node is not included in committee"))
	}

	return nil
}

func verifyBlockReduction(ctx *user.Context, pl *consensusmsg.BlockReduction) *prerror.PrError {
>>>>>>> 5ed1496f
	// Check BLS
	if err := ctx.BLSVerify(pl.PubKeyBLS, pl.BlockHash, pl.SigBLS); err != nil {
		return prerror.New(prerror.Low, errors.New("BLS verification failed"))
	}

	// Make sure they voted on an existing block
	blockHash := hex.EncodeToString(pl.BlockHash)
	if ctx.CandidateBlocks[blockHash] == nil {
		return prerror.New(prerror.Low, errors.New("block voted on not found"))
	}

	return nil
}

func verifyVoteSet(ctx *user.Context, voteSet []*consensusmsg.Vote, hash []byte, step uint8) *prerror.PrError {
	// A set should be of appropriate length, at least 2*0.75*len(committee)
	limit := 2.0 * 0.75 * float64(len(ctx.CurrentCommittee))
	if len(voteSet) < int(limit) {
		return prerror.New(prerror.Low, errors.New("vote set is too small"))
	}

	// Create committees
	committee, err := sortition.CreateCommittee(ctx.Round, ctx.W, step,
		uint8(len(ctx.CurrentCommittee)), ctx.Committee, ctx.NodeWeights)
	if err != nil {
		return prerror.New(prerror.High, err)
	}

	prevCommittee, err := sortition.CreateCommittee(ctx.Round, ctx.W, step-1,
		uint8(len(ctx.CurrentCommittee)), ctx.Committee, ctx.NodeWeights)
	if err != nil {
		return prerror.New(prerror.High, err)
	}

	for _, vote := range voteSet {
		// A set should only have votes for the designated hash
		if !bytes.Equal(hash, vote.Hash) {
			return prerror.New(prerror.Low, errors.New("vote is for wrong hash"))
		}

		// A set should only have votes from legitimate provisioners
		pkBLS := hex.EncodeToString(vote.PubKey)
		pkEd := hex.EncodeToString(ctx.NodeBLS[pkBLS])
		if ctx.NodeBLS[pkBLS] == nil || ctx.NodeWeights[pkEd] == 0 {
			return prerror.New(prerror.Low, errors.New("vote is from non-provisioner node"))
		}

		// A vote should be from the same step or the step before it
		if step != vote.Step && step != vote.Step+1 {
			return prerror.New(prerror.Low, errors.New("vote is from another phase"))
		}

		// A voting node should have been part of this or the previous committee
		if votes := sortition.Verify(committee, ctx.NodeBLS[pkBLS]); votes == 0 {
			if votes = sortition.Verify(prevCommittee, ctx.NodeBLS[pkBLS]); votes == 0 {
				return prerror.New(prerror.Low, errors.New("vote is not from committee"))
			}
		}

		// Signature verification
		if err := ctx.BLSVerify(vote.PubKey, vote.Hash, vote.Sig); err != nil {
			return prerror.New(prerror.Low, errors.New("BLS signature verification failed"))
		}
	}

	return nil
}

func verifySigSetCandidate(ctx *user.Context, pl *consensusmsg.SigSetCandidate, step uint8) *prerror.PrError {
	// We discard any deviating block hashes after the block reduction phase
	if !bytes.Equal(pl.WinningBlockHash, ctx.BlockHash) {
		return prerror.New(prerror.Low, errors.New("wrong block hash"))
	}

	return verifyVoteSet(ctx, pl.SignatureSet, pl.WinningBlockHash, step)
}

func verifySigSetReduction(ctx *user.Context, pl *consensusmsg.SigSetReduction) *prerror.PrError {
	// We discard any deviating block hashes after the block reduction phase
	if !bytes.Equal(pl.WinningBlockHash, ctx.BlockHash) {
		return prerror.New(prerror.Low, errors.New("wrong block hash"))
	}

	// Check BLS
	if err := ctx.BLSVerify(pl.PubKeyBLS, pl.SigSetHash, pl.SigBLS); err != nil {
		return prerror.New(prerror.Low, errors.New("BLS verification failed"))
	}

	// Vote must be for an existing vote set
	setStr := hex.EncodeToString(pl.SigSetHash)
	if ctx.AllVotes[setStr] == nil {
		return prerror.New(prerror.Low, errors.New("vote is for a non-existant vote set"))
	}

	return nil
}<|MERGE_RESOLUTION|>--- conflicted
+++ resolved
@@ -33,10 +33,6 @@
 	}
 
 	// Check if we're on the same round
-<<<<<<< HEAD
-	if ctx.Round != msg.Round {
-		return prerror.New(prerror.Low, errors.New("round mismatch"))
-=======
 	if ctx.Round > msg.Round {
 		return prerror.New(prerror.Low, errors.New("round mismatch"))
 	}
@@ -64,12 +60,6 @@
 		if err := Process(ctx, m); err != nil {
 			return err
 		}
->>>>>>> 5ed1496f
-	}
-
-	// Check if we're on the same chain
-	if !bytes.Equal(msg.PrevBlockHash, ctx.LastHeader.Hash) {
-		return prerror.New(prerror.Low, errors.New("voter is on a different chain"))
 	}
 
 	// Proceed to more specific checks
@@ -97,39 +87,16 @@
 		// Verify sortition
 		votes := sortition.Verify(ctx.CurrentCommittee, msg.PubKey)
 		if votes == 0 {
-<<<<<<< HEAD
-			return prerror.New(prerror.Low, errors.New("node is not included in current committee"))
-		}
-
-		pl := msg.Payload.(*consensusmsg.Reduction)
-=======
 			return prerror.New(prerror.Low, errors.New("node is not included in committee"))
 		}
 
 		pl := msg.Payload.(*consensusmsg.BlockReduction)
->>>>>>> 5ed1496f
 		if !verifyBLSKey(ctx, msg.PubKey, pl.PubKeyBLS) {
 			return prerror.New(prerror.Low, errors.New("BLS key mismatch"))
 		}
 
-<<<<<<< HEAD
-		if err := verifyReduction(ctx, pl); err != nil {
-			return err
-		}
-
-		ctx.ReductionChan <- msg
-		return nil
-	case consensusmsg.SetAgreementID:
-		// Check what step this agreement message is from, and reconstruct the committee
-		// for that step.
-		committee, err := sortition.CreateCommittee(ctx.Round, ctx.W, msg.Step,
-			uint8(len(ctx.CurrentCommittee)), ctx.Committee, ctx.NodeWeights)
-		if err != nil {
-			return prerror.New(prerror.High, err)
-=======
 		if err := verifyBlockReduction(ctx, pl); err != nil {
 			return err
->>>>>>> 5ed1496f
 		}
 
 		ctx.BlockReductionChan <- msg
@@ -155,15 +122,6 @@
 
 		ctx.SigSetCandidateChan <- msg
 		return nil
-<<<<<<< HEAD
-	case consensusmsg.SigSetVoteID:
-		// Check if we're on the same step
-		if ctx.Step != msg.Step {
-			return prerror.New(prerror.Low, errors.New("step mismatch"))
-		}
-
-		// Check if this node is eligible to vote
-=======
 	case consensusmsg.SigSetReductionID:
 		// Check if we're on the same step
 		if ctx.Step > msg.Step {
@@ -171,7 +129,6 @@
 		}
 
 		// Verify sortition
->>>>>>> 5ed1496f
 		votes := sortition.Verify(ctx.CurrentCommittee, msg.PubKey)
 		if votes == 0 {
 			return prerror.New(prerror.Low, errors.New("node is not included in committee"))
@@ -218,9 +175,6 @@
 	return bytes.Equal(ctx.NodeBLS[pk], pubKeyEd)
 }
 
-<<<<<<< HEAD
-func verifyReduction(ctx *user.Context, pl *consensusmsg.Reduction) *prerror.PrError {
-=======
 func verifySortition(ctx *user.Context, msg *payload.MsgConsensus) *prerror.PrError {
 	// Check what step this message is from, and reconstruct the committee
 	// for that step.
@@ -240,7 +194,6 @@
 }
 
 func verifyBlockReduction(ctx *user.Context, pl *consensusmsg.BlockReduction) *prerror.PrError {
->>>>>>> 5ed1496f
 	// Check BLS
 	if err := ctx.BLSVerify(pl.PubKeyBLS, pl.BlockHash, pl.SigBLS); err != nil {
 		return prerror.New(prerror.Low, errors.New("BLS verification failed"))
