--- conflicted
+++ resolved
@@ -16,19 +16,7 @@
 func GetStartingRound(eventBroker wire.EventBroker, db database.DB, keys user.Keys) error {
 	// Get a db connection
 	if db == nil {
-<<<<<<< HEAD
-		drvr, err := database.From(cfg.Get().Database.Driver)
-		if err != nil {
-			return err
-		}
-
-		db, err = drvr.Open(cfg.Get().Database.Dir, protocol.MagicFromConfig(), false)
-		if err != nil {
-			return err
-		}
-=======
 		_, db = heavy.SetupDatabase()
->>>>>>> 0f567d4b
 	}
 
 	var currentHeight uint64
