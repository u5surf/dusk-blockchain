package reduction_test

import (
	"encoding/hex"
	"math/rand"
	"sync"
	"testing"
	"time"

	"gitlab.dusk.network/dusk-core/dusk-go/pkg/core/consensus/reduction"
	"gitlab.dusk.network/dusk-core/dusk-go/pkg/core/consensus/user"

	"gitlab.dusk.network/dusk-core/dusk-go/pkg/crypto"

	"github.com/stretchr/testify/assert"

	"gitlab.dusk.network/dusk-core/dusk-go/pkg/p2p/wire/payload"
	"gitlab.dusk.network/dusk-core/dusk-go/pkg/p2p/wire/payload/block"
	"gitlab.dusk.network/dusk-core/dusk-go/pkg/p2p/wire/payload/consensusmsg"
	"gitlab.dusk.network/dusk-core/dusk-go/pkg/p2p/wire/protocol"
)

// Test if votes during block reduction happen successfully.
func TestBlockReductionVote(t *testing.T) {
	// Lower step timer to reduce waiting
	user.StepTime = 1 * time.Second

	// Create context
	seed, _ := crypto.RandEntropy(32)
	keys, _ := user.NewRandKeys()
	ctx, err := user.NewContext(0, 0, 500, 15000, seed, protocol.TestNet, keys)
	if err != nil {
		t.Fatal(err)
	}

	// Set basic fields on context
	ctx.Weight = 500

	candidateBlock, _ := crypto.RandEntropy(32)
	ctx.BlockHash = candidateBlock

	hashStr := hex.EncodeToString(candidateBlock)
	ctx.CandidateBlocks[hashStr] = &block.Block{}

	// Set ourselves as committee member
	pkEd := hex.EncodeToString([]byte(*ctx.Keys.EdPubKey))
	ctx.NodeWeights[pkEd] = 500
	ctx.Committee = append(ctx.Committee, []byte(*ctx.Keys.EdPubKey))

	// Start block reduction with us as the only committee member
	if err := reduction.Block(ctx); err != nil {
		t.Fatal(err)
	}

	// Reset step timer
	user.StepTime = 20 * time.Second
}

// Test the Block function with many votes coming in.
func TestBlockReductionDecisive(t *testing.T) {
	// Create context
	seed, _ := crypto.RandEntropy(32)
	keys, _ := user.NewRandKeys()
	ctx, err := user.NewContext(0, 0, 500000, 15000, seed, protocol.TestNet, keys)
	if err != nil {
		t.Fatal(err)
	}

	// Set basic fields on context
	ctx.Weight = 500

	candidateBlock, _ := crypto.RandEntropy(32)
	ctx.BlockHash = candidateBlock

	hashStr := hex.EncodeToString(candidateBlock)
	ctx.CandidateBlocks[hashStr] = &block.Block{}

	// Set ourselves as committee member
	pkEd := hex.EncodeToString([]byte(*ctx.Keys.EdPubKey))
	ctx.NodeWeights[pkEd] = 500
	ctx.Committee = append(ctx.Committee, []byte(*ctx.Keys.EdPubKey))

	// Make 50 votes and send them to the channel beforehand
	for i := 0; i < 50; i++ {
		weight := rand.Intn(10000)
		weight += 100 // Avoid stakes being too low to participate
		msg, err := newVoteReduction(ctx, candidateBlock)
		if err != nil {
			t.Fatal(err)
		}

		ctx.BlockReductionChan <- msg
	}

	wg := sync.WaitGroup{}
	wg.Add(1)
	go func() {
		if err := reduction.Block(ctx); err != nil {
			t.Fatal(err)
		}

		wg.Done()
	}()

	// Wait until done
	wg.Wait()

	// Same block hash should have come out
	assert.Equal(t, candidateBlock, ctx.BlockHash)
}

// Test the Block function with many votes for a different block
// than the one we know.
func TestBlockReductionOtherBlock(t *testing.T) {
	// Create context
	seed, _ := crypto.RandEntropy(32)
	keys, _ := user.NewRandKeys()
	ctx, err := user.NewContext(0, 0, 500000, 15000, seed, protocol.TestNet, keys)
	if err != nil {
		t.Fatal(err)
	}

	// Set basic fields on context
	ctx.Weight = 500

	candidateBlock, _ := crypto.RandEntropy(32)
	ctx.BlockHash = candidateBlock

	candidateHashStr := hex.EncodeToString(candidateBlock)
	ctx.CandidateBlocks[candidateHashStr] = &block.Block{}

	// Set ourselves as committee member
	pkEd := hex.EncodeToString([]byte(*ctx.Keys.EdPubKey))
	ctx.NodeWeights[pkEd] = 500
	ctx.Committee = append(ctx.Committee, []byte(*ctx.Keys.EdPubKey))

	// Make another block hash that voters will vote on
	otherBlock, _ := crypto.RandEntropy(32)
	otherHashStr := hex.EncodeToString(otherBlock)
	ctx.CandidateBlocks[otherHashStr] = &block.Block{}

	// Make 50 votes and send them to the channel beforehand
	for i := 0; i < 50; i++ {
		msg, err := newVoteReduction(ctx, otherBlock)
		if err != nil {
			t.Fatal(err)
		}

		ctx.BlockReductionChan <- msg
	}

	wg := sync.WaitGroup{}
	wg.Add(1)
	go func() {
		if err := reduction.Block(ctx); err != nil {
			t.Fatal(err)
		}

		wg.Done()
	}()

	// Wait until done
	wg.Wait()

	// Other block hash should have come out
	assert.Equal(t, otherBlock, ctx.BlockHash)
}

// Test the Block function with the fallback value.
func TestBlockReductionFallback(t *testing.T) {
	// Create context
	seed, _ := crypto.RandEntropy(32)
	keys, _ := user.NewRandKeys()
	ctx, err := user.NewContext(0, 0, 500000, 15000, seed, protocol.TestNet, keys)
	if err != nil {
		t.Fatal(err)
	}

	// Set basic fields on context
	ctx.Weight = 500

	// Set ourselves as committee member
	pkEd := hex.EncodeToString([]byte(*ctx.Keys.EdPubKey))
	ctx.NodeWeights[pkEd] = 500
	ctx.Committee = append(ctx.Committee, []byte(*ctx.Keys.EdPubKey))

	// Make 50 fallback votes and send them to the channel beforehand
	for i := 0; i < 50; i++ {
		msg, err := newVoteReduction(ctx, make([]byte, 32))
		if err != nil {
			t.Fatal(err)
		}

<<<<<<< HEAD
		ctx.ReductionChan <- msg
=======
		ctx.BlockReductionChan <- msg
>>>>>>> 5ed1496f
	}

	wg := sync.WaitGroup{}
	wg.Add(1)
	go func() {
		if err := reduction.Block(ctx); err != nil {
			t.Fatal(err)
		}

		wg.Done()
	}()

	// Wait until done
	wg.Wait()

	// Block hash should be nil
	assert.Nil(t, ctx.BlockHash)
}

// Test Block function with a low amount of votes coming in.
func TestBlockReductionIndecisive(t *testing.T) {
	// Create context
	seed, _ := crypto.RandEntropy(32)
	keys, _ := user.NewRandKeys()
	ctx, err := user.NewContext(0, 0, 500000, 15000, seed, protocol.TestNet, keys)
	if err != nil {
		t.Fatal(err)
	}

	// Set basic fields on context
	ctx.Weight = 500

	candidateBlock, _ := crypto.RandEntropy(32)
	ctx.BlockHash = candidateBlock

	hashStr := hex.EncodeToString(candidateBlock)
	ctx.CandidateBlocks[hashStr] = &block.Block{}

	// Set ourselves as committee member
	pkEd := hex.EncodeToString([]byte(*ctx.Keys.EdPubKey))
	ctx.NodeWeights[pkEd] = 500
	ctx.Committee = append(ctx.Committee, []byte(*ctx.Keys.EdPubKey))

	// Adjust timer to reduce waiting times
	user.StepTime = 1 * time.Second

	// Make 50 votes without sending them (will increase our committee size without
	// voting)
	for i := 0; i < 50; i++ {
		weight := rand.Intn(10000)
		weight += 100 // Avoid stakes being too low to participate
		if _, err := newVoteReduction(ctx, candidateBlock); err != nil {
			t.Fatal(err)
		}
	}

	wg := sync.WaitGroup{}
	wg.Add(1)
	go func() {
		if err := reduction.Block(ctx); err != nil {
			t.Fatal(err)
		}

		wg.Done()
	}()

	// Wait until done
	wg.Wait()

	// Empty block hash should have come out
	assert.Nil(t, ctx.BlockHash)

	// Reset step timer
	user.StepTime = 20 * time.Second
}

// Convenience function to generate a vote for the reduction phase,
// to emulate a received MsgReduction over the wire
func newVoteReduction(c *user.Context, blockHash []byte) (*payload.MsgConsensus, error) {
	// Create context
	keys, _ := user.NewRandKeys()
	ctx, err := user.NewContext(0, 0, c.W, c.Round, c.Seed, c.Magic, keys)
	if err != nil {
		return nil, err
	}

	weight := rand.Intn(10000)

	// Populate mappings on passed context
	c.NodeWeights[hex.EncodeToString([]byte(*keys.EdPubKey))] = uint64(weight)
	c.NodeBLS[hex.EncodeToString(keys.BLSPubKey.Marshal())] = []byte(*keys.EdPubKey)

	// Populate new context fields
	ctx.Weight = uint64(weight)
	ctx.LastHeader = c.LastHeader
	ctx.BlockHash = blockHash
	ctx.Step = c.Step

	// Add to our committee, so they get at least one vote
	c.CurrentCommittee = append(c.CurrentCommittee, []byte(*keys.EdPubKey))

	// Sign block hash with BLS
	sigBLS, err := ctx.BLSSign(ctx.Keys.BLSSecretKey, ctx.Keys.BLSPubKey, blockHash)
	if err != nil {
		return nil, err
	}

	// Create reduction payload to gossip
	pl, err := consensusmsg.NewBlockReduction(blockHash, sigBLS, ctx.Keys.BLSPubKey.Marshal())
	if err != nil {
		return nil, err
	}

	sigEd, err := ctx.CreateSignature(pl)
	if err != nil {
		return nil, err
	}

	msg, err := payload.NewMsgConsensus(ctx.Version, ctx.Round, ctx.LastHeader.Hash,
		ctx.Step, sigEd, []byte(*ctx.Keys.EdPubKey), pl)
	if err != nil {
		return nil, err
	}

	return msg, nil
}<|MERGE_RESOLUTION|>--- conflicted
+++ resolved
@@ -191,11 +191,7 @@
 			t.Fatal(err)
 		}
 
-<<<<<<< HEAD
-		ctx.ReductionChan <- msg
-=======
 		ctx.BlockReductionChan <- msg
->>>>>>> 5ed1496f
 	}
 
 	wg := sync.WaitGroup{}
