--- conflicted
+++ resolved
@@ -3,7 +3,6 @@
 import (
 	"bytes"
 	"encoding/hex"
-	"sync/atomic"
 	"time"
 
 	"gitlab.dusk.network/dusk-core/dusk-go/pkg/core/consensus/msg"
@@ -35,10 +34,6 @@
 
 			return nil
 		case <-timer.C:
-<<<<<<< HEAD
-			atomic.AddUint32(&ctx.SigSetStep, 1)
-=======
->>>>>>> bd9b61fd
 			return nil
 		case m := <-ctx.SigSetCandidateChan:
 			if m.Round != ctx.Round {
