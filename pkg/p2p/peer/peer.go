--- conflicted
+++ resolved
@@ -73,14 +73,9 @@
 func NewReader(conn net.Conn, magic protocol.Magic, dupeMap *dupemap.DupeMap, publisher wire.EventPublisher,
 	rpcBus *wire.RPCBus, counter *chainsync.Counter, responseChan chan<- *bytes.Buffer) (*Reader, error) {
 	pconn := &Connection{
-<<<<<<< HEAD
-		Conn:  conn,
-		magic: magic,
-=======
 		Conn:   conn,
 		reader: bufio.NewReader(conn),
 		magic:  magic,
->>>>>>> 3fd18a98
 	}
 
 	db, err := OpenDB()
@@ -88,42 +83,23 @@
 		return nil, err
 	}
 
-<<<<<<< HEAD
-	blockHashBroker := processing.NewBlockHashBroker(db, responseChan)
-	dataRequestor := processing.NewDataRequestor(db, responseChan)
-	dataBroker := processing.NewDataBroker(db, responseChan)
-	synchronizer := chainsync.NewChainSynchronizer(publisher, rpcBus, responseChan, counter)
-=======
->>>>>>> 3fd18a98
 	return &Reader{
 		Connection:   pconn,
 		unmarshaller: &messageUnmarshaller{magic},
 		router: &messageRouter{
 			publisher:       publisher,
 			dupeMap:         dupeMap,
-<<<<<<< HEAD
-			blockHashBroker: blockHashBroker,
-			synchronizer:    synchronizer,
-			dataRequestor:   dataRequestor,
-			dataBroker:      dataBroker,
-=======
 			blockHashBroker: processing.NewBlockHashBroker(db, responseChan),
 			synchronizer:    chainsync.NewChainSynchronizer(publisher, rpcBus, responseChan, counter),
 			dataRequestor:   processing.NewDataRequestor(db, responseChan),
 			dataBroker:      processing.NewDataBroker(db, responseChan),
->>>>>>> 3fd18a98
 		},
 	}, nil
 }
 
 // ReadMessage reads from the connection until encountering a zero byte.
 func (c *Connection) ReadMessage() ([]byte, error) {
-<<<<<<< HEAD
-	r := bufio.NewReader(c.Conn)
-	return r.ReadBytes(0x00)
-=======
 	return c.reader.ReadBytes(0x00)
->>>>>>> 3fd18a98
 }
 
 // Connect will perform the protocol handshake with the peer. If successful
@@ -170,11 +146,7 @@
 			continue
 		}
 
-<<<<<<< HEAD
-		if _, err := w.Conn.Write(processed.Bytes()); err != nil {
-=======
 		if _, err := w.Connection.Write(processed.Bytes()); err != nil {
->>>>>>> 3fd18a98
 			log.WithFields(log.Fields{
 				"process": "peer",
 				"error":   err,
@@ -216,10 +188,7 @@
 	}
 }
 
-<<<<<<< HEAD
-=======
 // Read the topic bytes off r, and return them as a topics.Topic.
->>>>>>> 3fd18a98
 func extractTopic(r io.Reader) topics.Topic {
 	var cmdBuf [topics.Size]byte
 	if _, err := r.Read(cmdBuf[:]); err != nil {
@@ -229,10 +198,7 @@
 	return topics.ByteArrayToTopic(cmdBuf)
 }
 
-<<<<<<< HEAD
-=======
 // Read the magic bytes off r, and return them as a protocol.Magic.
->>>>>>> 3fd18a98
 func extractMagic(r io.Reader) protocol.Magic {
 	buffer := make([]byte, 4)
 	if _, err := r.Read(buffer); err != nil {
@@ -244,11 +210,8 @@
 }
 
 // Write a message to the connection.
-<<<<<<< HEAD
-=======
 // Conn needs to be locked, as this function can be called both by the WriteLoop,
 // and by the writer on the ring buffer.
->>>>>>> 3fd18a98
 func (c *Connection) Write(b []byte) (int, error) {
 	c.Conn.SetWriteDeadline(time.Now().Add(readWriteTimeout))
 	c.lock.Lock()
