--- conflicted
+++ resolved
@@ -1,10 +1,6 @@
 package stall
 
 import (
-<<<<<<< HEAD
-	log "github.com/sirupsen/logrus"
-=======
->>>>>>> 0827d9f8
 	"io/ioutil"
 	"testing"
 	"time"
@@ -71,11 +67,7 @@
 	d.AddMessage(topics.GetAddr)
 	time.Sleep(responseTime + 1*time.Second)
 
-<<<<<<< HEAD
-	k := make(map[commands.Cmd]time.Time)
-=======
 	k := make(map[topics.Topic]time.Time)
->>>>>>> 0827d9f8
 	d.lock.Lock()
 	assert.Equal(t, k, d.responses)
 	d.lock.Unlock()
