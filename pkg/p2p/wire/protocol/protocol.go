package protocol

// ServiceFlag indicates the services provided by the Node.
type ServiceFlag uint64

const (
	// ProtocolVersion is the current protocol version
	ProtocolVersion uint32 = 10000

<<<<<<< HEAD
	// UserAgent is a basic user agent token in the following format: /Name:Version/Name:Version/.../
	UserAgent = "/Dusk:1.0/GO:1.11/" //TODO: Think of a better token name
=======
	// Basic user agent token in the following format: /Name:Version/Name:Version/.../
	//TODO: Think of a better token name
	UserAgent = "/Dusk:1.0/GO:1.11/"
>>>>>>> ad9801b2

	// NodePeerService indicates the Node's type
	NodePeerService ServiceFlag = 1
	// BloomFilerService ServiceFlag = 2 // Not implemented
	// PrunedNode        ServiceFlag = 3 // Not implemented
	// LightNode         ServiceFlag = 4 // Not implemented
)

// Magic is the network that Dusk is running on
type Magic uint32

const (
<<<<<<< HEAD
	// MainNet identifies the production network of the Dusk blockchain
	MainNet Magic = 7630401
	// TestNet identifies the test network of the Dusk blockchain
=======
	MainNet Magic = 0x7630401f
>>>>>>> ad9801b2
	TestNet Magic = 0x74746e41
)<|MERGE_RESOLUTION|>--- conflicted
+++ resolved
@@ -7,14 +7,8 @@
 	// ProtocolVersion is the current protocol version
 	ProtocolVersion uint32 = 10000
 
-<<<<<<< HEAD
 	// UserAgent is a basic user agent token in the following format: /Name:Version/Name:Version/.../
 	UserAgent = "/Dusk:1.0/GO:1.11/" //TODO: Think of a better token name
-=======
-	// Basic user agent token in the following format: /Name:Version/Name:Version/.../
-	//TODO: Think of a better token name
-	UserAgent = "/Dusk:1.0/GO:1.11/"
->>>>>>> ad9801b2
 
 	// NodePeerService indicates the Node's type
 	NodePeerService ServiceFlag = 1
@@ -27,12 +21,10 @@
 type Magic uint32
 
 const (
-<<<<<<< HEAD
 	// MainNet identifies the production network of the Dusk blockchain
-	MainNet Magic = 7630401
+	MainNet Magic = 0x7630401f
 	// TestNet identifies the test network of the Dusk blockchain
-=======
-	MainNet Magic = 0x7630401f
->>>>>>> ad9801b2
 	TestNet Magic = 0x74746e41
+	// DevNet identifies the development network of the Dusk blockchain
+	DevNet Magic = 0x74736e40
 )