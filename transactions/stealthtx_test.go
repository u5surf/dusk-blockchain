package transactions

import (
	"bytes"
<<<<<<< HEAD
<<<<<<< HEAD
	"encoding/binary"
=======
>>>>>>> wire
=======
	"encoding/binary"
	"fmt"
>>>>>>> 5a641dc8
	"testing"
	"time"

	"github.com/stretchr/testify/assert"
<<<<<<< HEAD
<<<<<<< HEAD

	"gitlab.dusk.network/dusk-core/dusk-go/crypto"
=======
	"github.com/toghrulmaharramov/dusk-go/crypto"
>>>>>>> wire
=======

	"gitlab.dusk.network/dusk-core/dusk-go/crypto"
>>>>>>> 5a641dc8
)

// Test if GetEncodeSize returns the right size for the buffer
func TestGetEncodeSize(t *testing.T) {
	byte32 := []byte{1, 2, 3, 4, 1, 2, 3, 4, 1, 2, 3, 4, 1, 2, 3, 4, 1, 2, 3, 4, 1, 2, 3, 4, 1, 2, 3, 4, 1, 2, 3, 4}

	// Input
	sig, _ := crypto.RandEntropy(2000)
	in := Input{
		byte32,
		byte32,
		1,
		sig,
	}

	// Output
	out := Output{
		200,
		byte32,
	}

	// Type attribute
	ta := TypeAttributes{
		[]Input{in},
		byte32,
		[]Output{out},
	}

	R, _ := crypto.RandEntropy(32)
	s := Stealth{
		1,
		1,
		R,
		ta,
	}

	// Get pre-determined buffer size
	size := s.GetEncodeSize()

	// Now encode using a standard buffer
	dynBuf := new(bytes.Buffer)
	if err := s.Encode(dynBuf); err != nil {
		t.Fatalf("%v", err)
	}

	// Compare size
	assert.Equal(t, uint64(len(dynBuf.Bytes())), size)
}

// Testing encoding/decoding functions for StealthTX
func TestEncodeDecode(t *testing.T) {
	byte32 := []byte{1, 2, 3, 4, 1, 2, 3, 4, 1, 2, 3, 4, 1, 2, 3, 4, 1, 2, 3, 4, 1, 2, 3, 4, 1, 2, 3, 4, 1, 2, 3, 4}

	// Input
	sig, _ := crypto.RandEntropy(2000)
	in := Input{
		byte32,
		byte32,
		1,
		sig,
	}

	// Output
	out := Output{
		200,
		byte32,
	}

	// Type attribute
	ta := TypeAttributes{
		[]Input{in},
		byte32,
		[]Output{out},
	}

	R, _ := crypto.RandEntropy(32)
	s := Stealth{
		1,
		1,
		R,
		ta,
	}

	// Serialize
	size := s.GetEncodeSize()
	bs := make([]byte, 0, size)
	buf := bytes.NewBuffer(bs)

	if err := s.Encode(buf); err != nil {
		t.Fatalf("%v", err)
	}

	fmt.Println(buf.Bytes())

	// Deserialize
	var newStealth Stealth

	if err := newStealth.Decode(buf); err != nil {
		t.Fatalf("%v", err)
	}

	// Compare
	assert.Equal(t, s, newStealth)
}

// Benchmark the speed of the dusk encoding lib vs the standard encoding lib
// This benchmark will show the time differences along with a percentual
// difference at the end. It can vary from run to run, but will roughly
// come out to about 30% decrease in time needed.
func BenchmarkCompare(b *testing.B) {
	byte32 := []byte{1, 2, 3, 4, 1, 2, 3, 4, 1, 2, 3, 4, 1, 2, 3, 4, 1, 2, 3, 4, 1, 2, 3, 4, 1, 2, 3, 4, 1, 2, 3, 4}

	// Input
	sig, _ := crypto.RandEntropy(2000)
	in := Input{
		byte32,
		byte32,
		1,
		sig,
	}

	in2 := Input{
		byte32,
		byte32,
		1,
		sig,
	}

	// Output
	out := Output{
		200,
		byte32,
	}

	out2 := Output{
		500,
		byte32,
	}

	// Type attribute
	ta := TypeAttributes{
		[]Input{in, in2},
		byte32,
		[]Output{out, out2},
	}

	R, _ := crypto.RandEntropy(32)
	s := Stealth{
		1,
		1,
		R,
		ta,
	}

	// standard encoding lib
	runs := 1000000 // Amount of txs to serialize
	start1 := time.Now()
	for i := 0; i < runs; i++ {
		buf := new(bytes.Buffer)
		binary.Write(buf, binary.LittleEndian, s.Version)
		binary.Write(buf, binary.LittleEndian, s.Type)
		binary.Write(buf, binary.LittleEndian, s.R)
		binary.Write(buf, binary.LittleEndian, len(s.TA.Inputs))
		for _, input := range s.TA.Inputs {
			binary.Write(buf, binary.LittleEndian, input.KeyImage)
			binary.Write(buf, binary.LittleEndian, input.TxID)
			binary.Write(buf, binary.LittleEndian, input.Index)
			binary.Write(buf, binary.LittleEndian, input.Signature)
		}

		binary.Write(buf, binary.LittleEndian, s.TA.TxPubKey)
		binary.Write(buf, binary.LittleEndian, len(s.TA.Outputs))
		for _, output := range s.TA.Outputs {
			binary.Write(buf, binary.LittleEndian, output.Amount)
			binary.Write(buf, binary.LittleEndian, output.P)
		}
	}

	end1 := time.Now()
	elapsed1 := end1.Sub(start1)
	b.Logf("%.2f", elapsed1.Seconds())

	// dusk encoding lib
	start2 := time.Now()
	for i := 0; i < runs; i++ {
		size := s.GetEncodeSize()
		bs := make([]byte, 0, size)
		buf := bytes.NewBuffer(bs)

		if err := s.Encode(buf); err != nil {
			b.Fatalf("%v", err)
		}
	}

	end2 := time.Now()
	elapsed2 := end2.Sub(start2)
	b.Logf("%.2f", elapsed2.Seconds())

	div := elapsed1.Seconds() / elapsed2.Seconds()
	increase := (div - 1) * 100
	b.Logf("%.1f%% performance increase when using dusk lib", increase)
}

// Benchmark the dusk encoding lib (to see benchmark stats for this approach)
func BenchmarkDuskLib(b *testing.B) {
	byte32 := []byte{1, 2, 3, 4, 1, 2, 3, 4, 1, 2, 3, 4, 1, 2, 3, 4, 1, 2, 3, 4, 1, 2, 3, 4, 1, 2, 3, 4, 1, 2, 3, 4}

	// Input
	sig, _ := crypto.RandEntropy(2000)
	in := Input{
		byte32,
		byte32,
		1,
		sig,
	}

	in2 := Input{
		byte32,
		byte32,
		1,
		sig,
	}

	// Output
	out := Output{
		200,
		byte32,
	}

	out2 := Output{
		500,
		byte32,
	}

	// Type attribute
	ta := TypeAttributes{
		[]Input{in, in2},
		byte32,
		[]Output{out, out2},
	}

	R, _ := crypto.RandEntropy(32)
	s := Stealth{
		1,
		1,
		R,
		ta,
	}

	for i := 0; i < 1000000; i++ {
		size := s.GetEncodeSize()
		bs := make([]byte, 0, size)
		buf := bytes.NewBuffer(bs)

		if err := s.Encode(buf); err != nil {
			b.Fatalf("%v", err)
		}
	}
}

// Benchmark the standard encoding lib (to see benchmark stats for this approach)
func BenchmarkStandardLib(b *testing.B) {
	byte32 := []byte{1, 2, 3, 4, 1, 2, 3, 4, 1, 2, 3, 4, 1, 2, 3, 4, 1, 2, 3, 4, 1, 2, 3, 4, 1, 2, 3, 4, 1, 2, 3, 4}

	// Input
	sig, _ := crypto.RandEntropy(2000)
	in := Input{
		byte32,
		byte32,
		1,
		sig,
	}

	in2 := Input{
		byte32,
		byte32,
		1,
		sig,
	}

	// Output
	out := Output{
		200,
		byte32,
	}

	out2 := Output{
		500,
		byte32,
	}

	// Type attribute
	ta := TypeAttributes{
		[]Input{in, in2},
		byte32,
		[]Output{out, out2},
	}

	R, _ := crypto.RandEntropy(32)
	s := Stealth{
		1,
		1,
		R,
		ta,
	}

	for i := 0; i < 1000000; i++ {
		buf := new(bytes.Buffer)
		binary.Write(buf, binary.LittleEndian, s.Version)
		binary.Write(buf, binary.LittleEndian, s.Type)
		binary.Write(buf, binary.LittleEndian, s.R)
		binary.Write(buf, binary.LittleEndian, len(s.TA.Inputs))
		for _, input := range s.TA.Inputs {
			binary.Write(buf, binary.LittleEndian, input.KeyImage)
			binary.Write(buf, binary.LittleEndian, input.TxID)
			binary.Write(buf, binary.LittleEndian, input.Index)
			binary.Write(buf, binary.LittleEndian, input.Signature)
		}

		binary.Write(buf, binary.LittleEndian, s.TA.TxPubKey)
		binary.Write(buf, binary.LittleEndian, len(s.TA.Outputs))
		for _, output := range s.TA.Outputs {
			binary.Write(buf, binary.LittleEndian, output.Amount)
			binary.Write(buf, binary.LittleEndian, output.P)
		}
	}
}<|MERGE_RESOLUTION|>--- conflicted
+++ resolved
@@ -2,30 +2,14 @@
 
 import (
 	"bytes"
-<<<<<<< HEAD
-<<<<<<< HEAD
-	"encoding/binary"
-=======
->>>>>>> wire
-=======
 	"encoding/binary"
 	"fmt"
->>>>>>> 5a641dc8
 	"testing"
 	"time"
 
 	"github.com/stretchr/testify/assert"
-<<<<<<< HEAD
-<<<<<<< HEAD
 
 	"gitlab.dusk.network/dusk-core/dusk-go/crypto"
-=======
-	"github.com/toghrulmaharramov/dusk-go/crypto"
->>>>>>> wire
-=======
-
-	"gitlab.dusk.network/dusk-core/dusk-go/crypto"
->>>>>>> 5a641dc8
 )
 
 // Test if GetEncodeSize returns the right size for the buffer
